# -------------------------------------------------
# src.pro
#
# Copyright (c) 2010,2011 Mike Shatohin, mikeshatohin [at] gmail.com
# http://lightpack.googlecode.com
# Project created by QtCreator 2010-04-28T19:08:13
# -------------------------------------------------

TARGET      = Lightpack
DESTDIR     = bin
TEMPLATE    = app
QT         += network

# QMake and GCC produce a lot of stuff
OBJECTS_DIR = stuff
MOC_DIR     = stuff
UI_DIR      = stuff
RCC_DIR     = stuff

<<<<<<< HEAD
# Find currect mercurial revision
HG_REVISION = $$system(git log -1 --format="%H")
=======
# Find currect git revision
GIT_REVISION = $$system(git show -s --format="%h")
>>>>>>> ec74d307

# For update GIT_REVISION use it:
#   $ qmake Lightpack.pro && make clean && make
#
# Or simply edit this file (add space anythere
# for cause to call qmake) and re-build project

isEmpty( GIT_REVISION ){
    # In code uses #ifdef GIT_REVISION ... #endif
    message( "GIT not found, GIT_REVISION will be undefined" )
} else {
    # Define currect mercurial revision id
    # It will be show in about dialog and --help output
    DEFINES += GIT_REVISION=\\\"$${GIT_REVISION}\\\"
}

TRANSLATIONS = ../res/translations/ru_RU.ts
RESOURCES    = ../res/LightpackResources.qrc
RC_FILE      = ../res/Lightpack.rc

unix{
    CONFIG    += link_pkgconfig
    PKGCONFIG += libusb-1.0
}

win32 {
    # Windows version using WinAPI for HID
    LIBS    += -lhid -lusbcamd -lsetupapi
    # For QSerialDevice
    LIBS    += -luuid -ladvapi32

    SOURCES += hidapi/windows/hid.c
    # Windows version using WinAPI + GDI for grab colors
    LIBS    += -lgdi32 -ld3d9
}

unix:!macx{
    # Linux version using libusb and hidapi codes
    SOURCES += hidapi/linux/hid-libusb.c
    # For QSerialDevice
    LIBS += -ludev
}

macx{
    # MacOS version using libusb and hidapi codes
    SOURCES += hidapi/mac/hid.c
    LIBS += -framework IOKit \
            -framework Cocoa \
            -framework Carbon \
            -framework CoreFoundation \
            -framework ApplicationServices \
            -framework OpenGL
    ICON = ../res/icons/Lightpack.icns

    # For build universal binaries (native on Intel and PowerPC)
    QMAKE_MAC_SDK = /Developer/SDKs/MacOSX10.6.sdk
}

INCLUDEPATH += ./hidapi ./grab ./alienfx ./

SOURCES += \
    LightpackApplication.cpp  main.cpp   SettingsWindow.cpp  Settings.cpp \
      GrabManager.cpp  GrabWidget.cpp  GrabConfigWidget.cpp \
    SpeedTest.cpp \
    LedDeviceLightpack.cpp \
    LedDeviceAlienFx.cpp \
    LedDeviceAdalight.cpp \
    LedDeviceArdulight.cpp \
    LedDeviceVirtual.cpp \
    ColorButton.cpp \
    grab/X11Grabber.cpp \
    grab/WinAPIGrabber.cpp \
    grab/WinAPIGrabberEachWidget.cpp \
    grab/QtGrabber.cpp \
    grab/QtGrabberEachWidget.cpp \
    grab/MacOSGrabber.cpp \
    grab/D3D9Grabber.cpp \
    LightpackPluginInterface.cpp \
    ApiServer.cpp \
    ApiServerSetColorTask.cpp \
    LightpackMath.cpp \
    MoodLampManager.cpp \
    PluginManager.cpp \
    LedDeviceManager.cpp \
    plugins/PyPlugin.cpp \
    SelectWidget.cpp

HEADERS += \
    LightpackApplication.hpp \
    SettingsWindow.hpp \
    Settings.hpp \
    SettingsDefaults.hpp \
    version.h \
    TimeEvaluations.hpp \
    GrabManager.hpp \
    GrabWidget.hpp \
    GrabConfigWidget.hpp \
    debug.h \
    SpeedTest.hpp \
    alienfx/LFXDecl.h \
    alienfx/LFX2.h \
    ILedDevice.hpp \    
    LedDeviceLightpack.hpp \
    LedDeviceAlienFx.hpp \
    LedDeviceAdalight.hpp \
    LedDeviceArdulight.hpp \
    LedDeviceVirtual.hpp \
    ColorButton.hpp \
    grab/IGrabber.hpp \
    grab/QtGrabber.hpp \
    grab/QtGrabberEachWidget.hpp \
    grab/X11Grabber.hpp \
    grab/MacOSGrabber.hpp \
    grab/WinAPIGrabber.hpp \
    grab/WinAPIGrabberEachWidget.hpp \
    defs.h \
    enums.hpp     LightpackPluginInterface.hpp     ApiServer.hpp     ApiServerSetColorTask.hpp \
    hidapi/hidapi.h \
    ../../CommonHeaders/LIGHTPACK_HW.h \
    ../../CommonHeaders/COMMANDS.h \
    ../../CommonHeaders/USB_ID.h \
    grab/D3D9Grabber.hpp \
    LightpackMath.hpp \
    StructRgb.hpp \
    PluginManager.hpp \
    plugins/PyPlugin.h \    
    MoodLampManager.hpp \
    LedDeviceManager.hpp \
    SelectWidget.hpp


FORMS += SettingsWindow.ui \
    GrabWidget.ui \
    GrabConfigWidget.ui

#
#   QSerialDevice
#
include(qserialdevice/qserialdevice/qserialdevice.pri)
include(qserialdevice/qserialdeviceenumerator/qserialdeviceenumerator.pri)
unix:include(qserialdevice/unix/ttylocker.pri)

#
# QtSingleApplication
#
include(qtsingleapplication/src/qtsingleapplication.pri)

#
# Hotkeys based on PSI and QKeySequenceWidget
#
include(hotkeys/globalshortcut/globalshortcut.pri)
include(hotkeys/qkeysequencewidget/qkeysequencewidget.pri)

#
# PythonQt
#
include (../PythonQt/build/common.prf )
include (../PythonQt/build/PythonQt.prf )
include (../PythonQt/build/PythonQt_QtAll.prf )


<|MERGE_RESOLUTION|>--- conflicted
+++ resolved
@@ -1,187 +1,182 @@
-# -------------------------------------------------
-# src.pro
-#
-# Copyright (c) 2010,2011 Mike Shatohin, mikeshatohin [at] gmail.com
-# http://lightpack.googlecode.com
-# Project created by QtCreator 2010-04-28T19:08:13
-# -------------------------------------------------
-
-TARGET      = Lightpack
-DESTDIR     = bin
-TEMPLATE    = app
-QT         += network
-
-# QMake and GCC produce a lot of stuff
-OBJECTS_DIR = stuff
-MOC_DIR     = stuff
-UI_DIR      = stuff
-RCC_DIR     = stuff
-
-<<<<<<< HEAD
-# Find currect mercurial revision
-HG_REVISION = $$system(git log -1 --format="%H")
-=======
-# Find currect git revision
-GIT_REVISION = $$system(git show -s --format="%h")
->>>>>>> ec74d307
-
-# For update GIT_REVISION use it:
-#   $ qmake Lightpack.pro && make clean && make
-#
-# Or simply edit this file (add space anythere
-# for cause to call qmake) and re-build project
-
-isEmpty( GIT_REVISION ){
-    # In code uses #ifdef GIT_REVISION ... #endif
-    message( "GIT not found, GIT_REVISION will be undefined" )
-} else {
-    # Define currect mercurial revision id
-    # It will be show in about dialog and --help output
-    DEFINES += GIT_REVISION=\\\"$${GIT_REVISION}\\\"
-}
-
-TRANSLATIONS = ../res/translations/ru_RU.ts
-RESOURCES    = ../res/LightpackResources.qrc
-RC_FILE      = ../res/Lightpack.rc
-
-unix{
-    CONFIG    += link_pkgconfig
-    PKGCONFIG += libusb-1.0
-}
-
-win32 {
-    # Windows version using WinAPI for HID
-    LIBS    += -lhid -lusbcamd -lsetupapi
-    # For QSerialDevice
-    LIBS    += -luuid -ladvapi32
-
-    SOURCES += hidapi/windows/hid.c
-    # Windows version using WinAPI + GDI for grab colors
-    LIBS    += -lgdi32 -ld3d9
-}
-
-unix:!macx{
-    # Linux version using libusb and hidapi codes
-    SOURCES += hidapi/linux/hid-libusb.c
-    # For QSerialDevice
-    LIBS += -ludev
-}
-
-macx{
-    # MacOS version using libusb and hidapi codes
-    SOURCES += hidapi/mac/hid.c
-    LIBS += -framework IOKit \
-            -framework Cocoa \
-            -framework Carbon \
-            -framework CoreFoundation \
-            -framework ApplicationServices \
-            -framework OpenGL
-    ICON = ../res/icons/Lightpack.icns
-
-    # For build universal binaries (native on Intel and PowerPC)
-    QMAKE_MAC_SDK = /Developer/SDKs/MacOSX10.6.sdk
-}
-
-INCLUDEPATH += ./hidapi ./grab ./alienfx ./
-
-SOURCES += \
-    LightpackApplication.cpp  main.cpp   SettingsWindow.cpp  Settings.cpp \
-      GrabManager.cpp  GrabWidget.cpp  GrabConfigWidget.cpp \
-    SpeedTest.cpp \
-    LedDeviceLightpack.cpp \
-    LedDeviceAlienFx.cpp \
-    LedDeviceAdalight.cpp \
-    LedDeviceArdulight.cpp \
-    LedDeviceVirtual.cpp \
-    ColorButton.cpp \
-    grab/X11Grabber.cpp \
-    grab/WinAPIGrabber.cpp \
-    grab/WinAPIGrabberEachWidget.cpp \
-    grab/QtGrabber.cpp \
-    grab/QtGrabberEachWidget.cpp \
-    grab/MacOSGrabber.cpp \
-    grab/D3D9Grabber.cpp \
-    LightpackPluginInterface.cpp \
-    ApiServer.cpp \
-    ApiServerSetColorTask.cpp \
-    LightpackMath.cpp \
-    MoodLampManager.cpp \
-    PluginManager.cpp \
-    LedDeviceManager.cpp \
-    plugins/PyPlugin.cpp \
-    SelectWidget.cpp
-
-HEADERS += \
-    LightpackApplication.hpp \
-    SettingsWindow.hpp \
-    Settings.hpp \
-    SettingsDefaults.hpp \
-    version.h \
-    TimeEvaluations.hpp \
-    GrabManager.hpp \
-    GrabWidget.hpp \
-    GrabConfigWidget.hpp \
-    debug.h \
-    SpeedTest.hpp \
-    alienfx/LFXDecl.h \
-    alienfx/LFX2.h \
-    ILedDevice.hpp \    
-    LedDeviceLightpack.hpp \
-    LedDeviceAlienFx.hpp \
-    LedDeviceAdalight.hpp \
-    LedDeviceArdulight.hpp \
-    LedDeviceVirtual.hpp \
-    ColorButton.hpp \
-    grab/IGrabber.hpp \
-    grab/QtGrabber.hpp \
-    grab/QtGrabberEachWidget.hpp \
-    grab/X11Grabber.hpp \
-    grab/MacOSGrabber.hpp \
-    grab/WinAPIGrabber.hpp \
-    grab/WinAPIGrabberEachWidget.hpp \
-    defs.h \
-    enums.hpp     LightpackPluginInterface.hpp     ApiServer.hpp     ApiServerSetColorTask.hpp \
-    hidapi/hidapi.h \
-    ../../CommonHeaders/LIGHTPACK_HW.h \
-    ../../CommonHeaders/COMMANDS.h \
-    ../../CommonHeaders/USB_ID.h \
-    grab/D3D9Grabber.hpp \
-    LightpackMath.hpp \
-    StructRgb.hpp \
-    PluginManager.hpp \
-    plugins/PyPlugin.h \    
-    MoodLampManager.hpp \
-    LedDeviceManager.hpp \
-    SelectWidget.hpp
-
-
-FORMS += SettingsWindow.ui \
-    GrabWidget.ui \
-    GrabConfigWidget.ui
-
-#
-#   QSerialDevice
-#
-include(qserialdevice/qserialdevice/qserialdevice.pri)
-include(qserialdevice/qserialdeviceenumerator/qserialdeviceenumerator.pri)
-unix:include(qserialdevice/unix/ttylocker.pri)
-
-#
-# QtSingleApplication
-#
-include(qtsingleapplication/src/qtsingleapplication.pri)
-
-#
-# Hotkeys based on PSI and QKeySequenceWidget
-#
-include(hotkeys/globalshortcut/globalshortcut.pri)
-include(hotkeys/qkeysequencewidget/qkeysequencewidget.pri)
-
-#
-# PythonQt
-#
-include (../PythonQt/build/common.prf )
-include (../PythonQt/build/PythonQt.prf )
-include (../PythonQt/build/PythonQt_QtAll.prf )
-
-
+# -------------------------------------------------
+# src.pro
+#
+# Copyright (c) 2010,2011 Mike Shatohin, mikeshatohin [at] gmail.com
+# http://lightpack.googlecode.com
+# Project created by QtCreator 2010-04-28T19:08:13
+# -------------------------------------------------
+
+TARGET      = Lightpack
+DESTDIR     = bin
+TEMPLATE    = app
+QT         += network
+
+# QMake and GCC produce a lot of stuff
+OBJECTS_DIR = stuff
+MOC_DIR     = stuff
+UI_DIR      = stuff
+RCC_DIR     = stuff
+
+# Find currect git revision
+GIT_REVISION = $$system(git show -s --format="%h")
+
+# For update GIT_REVISION use it:
+#   $ qmake Lightpack.pro && make clean && make
+#
+# Or simply edit this file (add space anythere
+# for cause to call qmake) and re-build project
+
+isEmpty( GIT_REVISION ){
+    # In code uses #ifdef GIT_REVISION ... #endif
+    message( "GIT not found, GIT_REVISION will be undefined" )
+} else {
+    # Define currect mercurial revision id
+    # It will be show in about dialog and --help output
+    DEFINES += GIT_REVISION=\\\"$${GIT_REVISION}\\\"
+}
+
+TRANSLATIONS = ../res/translations/ru_RU.ts
+RESOURCES    = ../res/LightpackResources.qrc
+RC_FILE      = ../res/Lightpack.rc
+
+unix{
+    CONFIG    += link_pkgconfig
+    PKGCONFIG += libusb-1.0
+}
+
+win32 {
+    # Windows version using WinAPI for HID
+    LIBS    += -lhid -lusbcamd -lsetupapi
+    # For QSerialDevice
+    LIBS    += -luuid -ladvapi32
+
+    SOURCES += hidapi/windows/hid.c
+    # Windows version using WinAPI + GDI for grab colors
+    LIBS    += -lgdi32 -ld3d9
+}
+
+unix:!macx{
+    # Linux version using libusb and hidapi codes
+    SOURCES += hidapi/linux/hid-libusb.c
+    # For QSerialDevice
+    LIBS += -ludev
+}
+
+macx{
+    # MacOS version using libusb and hidapi codes
+    SOURCES += hidapi/mac/hid.c
+    LIBS += -framework IOKit \
+            -framework Cocoa \
+            -framework Carbon \
+            -framework CoreFoundation \
+            -framework ApplicationServices \
+            -framework OpenGL
+    ICON = ../res/icons/Lightpack.icns
+
+    # For build universal binaries (native on Intel and PowerPC)
+    QMAKE_MAC_SDK = /Developer/SDKs/MacOSX10.6.sdk
+}
+
+INCLUDEPATH += ./hidapi ./grab ./alienfx ./
+
+SOURCES += \
+    LightpackApplication.cpp  main.cpp   SettingsWindow.cpp  Settings.cpp \
+      GrabManager.cpp  GrabWidget.cpp  GrabConfigWidget.cpp \
+    SpeedTest.cpp \
+    LedDeviceLightpack.cpp \
+    LedDeviceAlienFx.cpp \
+    LedDeviceAdalight.cpp \
+    LedDeviceArdulight.cpp \
+    LedDeviceVirtual.cpp \
+    ColorButton.cpp \
+    grab/X11Grabber.cpp \
+    grab/WinAPIGrabber.cpp \
+    grab/WinAPIGrabberEachWidget.cpp \
+    grab/QtGrabber.cpp \
+    grab/QtGrabberEachWidget.cpp \
+    grab/MacOSGrabber.cpp \
+    grab/D3D9Grabber.cpp \
+    LightpackPluginInterface.cpp \
+    ApiServer.cpp \
+    ApiServerSetColorTask.cpp \
+    LightpackMath.cpp \
+    MoodLampManager.cpp \
+    PluginManager.cpp \
+    LedDeviceManager.cpp \
+    plugins/PyPlugin.cpp \
+    SelectWidget.cpp
+
+HEADERS += \
+    LightpackApplication.hpp \
+    SettingsWindow.hpp \
+    Settings.hpp \
+    SettingsDefaults.hpp \
+    version.h \
+    TimeEvaluations.hpp \
+    GrabManager.hpp \
+    GrabWidget.hpp \
+    GrabConfigWidget.hpp \
+    debug.h \
+    SpeedTest.hpp \
+    alienfx/LFXDecl.h \
+    alienfx/LFX2.h \
+    ILedDevice.hpp \    
+    LedDeviceLightpack.hpp \
+    LedDeviceAlienFx.hpp \
+    LedDeviceAdalight.hpp \
+    LedDeviceArdulight.hpp \
+    LedDeviceVirtual.hpp \
+    ColorButton.hpp \
+    grab/IGrabber.hpp \
+    grab/QtGrabber.hpp \
+    grab/QtGrabberEachWidget.hpp \
+    grab/X11Grabber.hpp \
+    grab/MacOSGrabber.hpp \
+    grab/WinAPIGrabber.hpp \
+    grab/WinAPIGrabberEachWidget.hpp \
+    defs.h \
+    enums.hpp     LightpackPluginInterface.hpp     ApiServer.hpp     ApiServerSetColorTask.hpp \
+    hidapi/hidapi.h \
+    ../../CommonHeaders/LIGHTPACK_HW.h \
+    ../../CommonHeaders/COMMANDS.h \
+    ../../CommonHeaders/USB_ID.h \
+    grab/D3D9Grabber.hpp \
+    LightpackMath.hpp \
+    StructRgb.hpp \
+    PluginManager.hpp \
+    plugins/PyPlugin.h \    
+    MoodLampManager.hpp \
+    LedDeviceManager.hpp \
+    SelectWidget.hpp
+
+
+FORMS += SettingsWindow.ui \
+    GrabWidget.ui \
+    GrabConfigWidget.ui
+
+#
+#   QSerialDevice
+#
+include(qserialdevice/qserialdevice/qserialdevice.pri)
+include(qserialdevice/qserialdeviceenumerator/qserialdeviceenumerator.pri)
+unix:include(qserialdevice/unix/ttylocker.pri)
+
+#
+# QtSingleApplication
+#
+include(qtsingleapplication/src/qtsingleapplication.pri)
+
+#
+# Hotkeys based on PSI and QKeySequenceWidget
+#
+include(hotkeys/globalshortcut/globalshortcut.pri)
+include(hotkeys/qkeysequencewidget/qkeysequencewidget.pri)
+
+#
+# PythonQt
+#
+include (../PythonQt/build/common.prf )
+include (../PythonQt/build/PythonQt.prf )
+include (../PythonQt/build/PythonQt_QtAll.prf )
+
+