/*
 * mainwindow.cpp
 *
 *  Created on: 26.07.2010
 *      Author: Mike Shatohin (brunql)
 *     Project: Lightpack
 *
 *  Lightpack is very simple implementation of the backlight for a laptop
 *
 *  Copyright (c) 2010, 2011 Mike Shatohin, mikeshatohin [at] gmail.com
 *
 *  Lightpack is free software: you can redistribute it and/or modify
 *  it under the terms of the GNU General Public License as published by
 *  the Free Software Foundation, either version 2 of the License, or
 *  (at your option) any later version.
 *
 *  Lightpack is distributed in the hope that it will be useful,
 *  but WITHOUT ANY WARRANTY; without even the implied warranty of
 *  MERCHANTABILITY or FITNESS FOR A PARTICULAR PURPOSE.  See the
 *  GNU General Public License for more details.
 *
 *  You should have received a copy of the GNU General Public License
 *  along with this program.  If not, see <http://www.gnu.org/licenses/>.
 *
 */


#include "mainwindow.h"
#include "ui_mainwindow.h"
#include "LedDeviceFactory.hpp"
#include <QDesktopWidget>
#include <QPlainTextEdit>

#include "debug.h"

// ----------------------------------------------------------------------------
// Lightpack settings window
// ----------------------------------------------------------------------------

MainWindow::MainWindow(QWidget *parent) :
    QMainWindow(parent),
    ui(new Ui::MainWindow)
{
    DEBUG_LOW_LEVEL << Q_FUNC_INFO;

    ui->setupUi(this);

    ui->tabWidget->setCurrentIndex( 0 );


    createActions();
    createTrayIcon();

    QRect screen = QApplication::desktop()->screenGeometry(this);

    this->setWindowFlags( Qt::Window
                          | Qt::WindowStaysOnTopHint
                          | Qt::CustomizeWindowHint
                          | Qt::WindowCloseButtonHint );
    this->setFocus(Qt::OtherFocusReason);

    // Check windows reserved simbols in profile input name
    QRegExp rx("[^<>:\"/\\|?*]+");
    QRegExpValidator *validator = new QRegExpValidator(rx, this);
    ui->comboBox_Profiles->lineEdit()->setValidator(validator);

    ledDevice = LedDeviceFactory::create(this, Settings::value("IsAlienFxMode").toBool());

    grabManager = new GrabManager();

    aboutDialog = new AboutDialog(this);

    speedTest = new SpeedTest();

    profilesFindAll();

    initLanguages();

    initLabelsForGrabbedColors();

    connectSignalsSlots();

    profileLoadLast();

    loadTranslation( Settings::valueMain( "Language" ).toString() );


    isErrorState = false;
    isAmbilightOn = Settings::value("IsAmbilightOn").toBool();

    if( Settings::valueMain("ShowAnotherGui").toBool() == false ){
        ui->tabWidget->removeTab( ui->tabWidget->indexOf( ui->tabAnotherGUI ) );
    }

#ifdef Q_WS_WIN
    isWinAPIGrab = true;    
#else
    isWinAPIGrab = false;
#endif

    grabSwitchQtWinAPI();

    this->adjustSize();
    this->move( screen.width() / 2  - this->width() / 2,
                screen.height() / 2 - this->height() / 2 );
    this->repaint();

    DEBUG_LOW_LEVEL << Q_FUNC_INFO << "initialized";
}

void MainWindow::connectSignalsSlots()
{
    DEBUG_LOW_LEVEL << Q_FUNC_INFO;

    connect(trayIcon, SIGNAL(activated(QSystemTrayIcon::ActivationReason)), this, SLOT(iconActivated(QSystemTrayIcon::ActivationReason)));
    connect(ui->pushButton_Close, SIGNAL(clicked()), this, SLOT(close()));

    // Connect to GrabManager
    connect(ui->spinBox_SlowdownGrab, SIGNAL(valueChanged(int)), grabManager, SLOT(setAmbilightSlowdownMs(int)));
    connect(ui->groupBox_ShowGrabWidgets, SIGNAL(toggled(bool)), grabManager, SLOT(setVisibleLedWidgets(bool)));
    connect(ui->spinBox_HW_ColorDepth, SIGNAL(valueChanged(int)), grabManager, SLOT(setAmbilightColorDepth(int)));
    connect(ui->radioButton_Colored, SIGNAL(toggled(bool)), grabManager, SLOT(setColoredLedWidgets(bool)));
    connect(ui->radioButton_White, SIGNAL(toggled(bool)), grabManager, SLOT(setWhiteLedWidgets(bool)));
    connect(ui->checkBox_USB_SendDataOnlyIfColorsChanges, SIGNAL(toggled(bool)), grabManager, SLOT(setUpdateColorsOnlyIfChanges(bool)));
    connect(ui->checkBox_AVG_Colors, SIGNAL(toggled(bool)), grabManager, SLOT(setAvgColorsOnAllLeds(bool)));
    connect(ui->spinBox_MinLevelOfSensitivity, SIGNAL(valueChanged(int)), grabManager, SLOT(setMinLevelOfSensivity(int)));
    connect(ui->spinBox_GrabPrecision, SIGNAL(valueChanged(int)), grabManager, SLOT(setGrabPrecision(int)));
    connect(ui->doubleSpinBox_HW_GammaCorrection, SIGNAL(valueChanged(double)), grabManager, SLOT(setGrabGammaCorrection(double)));
    connect(this, SIGNAL(settingsProfileChanged()), grabManager, SLOT(settingsProfileChanged()));    

    // Connect GrabManager with ambilightUsb
    connect(grabManager, SIGNAL(updateLedsColors(const QList<StructRGB> &)), ledDevice, SLOT(updateColors(const QList<StructRGB> &)));

    // Main options
    connect(ui->comboBox_Language, SIGNAL(activated(QString)), this, SLOT(loadTranslation(QString)));
    connect(ui->pushButton_EnableDisableGrab, SIGNAL(clicked()), this, SLOT(grabAmbilightOnOff()));

    // Hardware options
    connect(ui->spinBox_HW_ColorDepth, SIGNAL(valueChanged(int)), this, SLOT(settingsHardwareSetColorDepth(int)));
    connect(ui->spinBox_HW_OCR, SIGNAL(valueChanged(int)), this, SLOT(settingsHardwareTimerOptionsChange()));
    // TODO: remove checkBox_SmoothChangeColors
//    connect(ui->checkBox_SmoothChangeColors, SIGNAL(toggled(bool)), this, SLOT(settingsHardwareChangeColorsIsSmooth(bool)));

    // ambilightUsb to this
    connect(ledDevice, SIGNAL(openDeviceSuccess(bool)), this, SLOT(ambilightUsbSuccess(bool)));
    connect(ledDevice, SIGNAL(ioDeviceSuccess(bool)), this, SLOT(ambilightUsbSuccess(bool)));

    // GrabManager to this
    connect(grabManager, SIGNAL(ambilightTimeOfUpdatingColors(double)), this, SLOT(refreshAmbilightEvaluated(double)));

    // Open Settings file
    connect(ui->commandLinkButton_OpenSettings, SIGNAL(clicked()), this, SLOT(openCurrentProfile()));

    // Connect profile signals to this slots
    connect(ui->comboBox_Profiles->lineEdit(), SIGNAL(returnPressed()), this, SLOT(profileRename()));
    connect(ui->comboBox_Profiles, SIGNAL(currentIndexChanged(QString)), this, SLOT(profileSwitch(QString)));
    connect(ui->pushButton_ProfileNew, SIGNAL(clicked()), this, SLOT(profileNew()));
    connect(ui->pushButton_ProfileResetToDefault, SIGNAL(clicked()), this, SLOT(profileResetToDefaultCurrent()));
    connect(ui->pushButton_DeleteProfile, SIGNAL(clicked()), this, SLOT(profileDeleteCurrent()));

    connect(this, SIGNAL(settingsProfileChanged()), this, SLOT(settingsProfileChanged_UpdateUI()));

    // Another GUI
    // Connect signals to another GUI slots only if ShowAnotherGui == true
    if( Settings::valueMain("ShowAnotherGui").toBool() ){
        connect(ui->radioButton_GrabQt, SIGNAL(toggled(bool)), this, SLOT(switchQtWinAPIClick()));
        connect(ui->radioButton_GrabWinAPI, SIGNAL(toggled(bool)), this, SLOT(switchQtWinAPIClick()));

        connect(ui->pushButton_StartTests, SIGNAL(clicked()), this, SLOT(startTestsClick()));

        connect(grabManager, SIGNAL(updateLedsColors(QList<StructRGB>)), this, SLOT(updateGrabbedColors(QList<StructRGB>)));
        connect(ui->spinBox_HW_SmoothSlowdown, SIGNAL(valueChanged(int)), this, SLOT(settingsHardwareSetSmoothSlowdown(int)));
        connect(ui->spinBox_HW_Brightness, SIGNAL(valueChanged(int)), this, SLOT(settingsHardwareSetBrightness(int)));
    }
}


MainWindow::~MainWindow()
{    
    DEBUG_LOW_LEVEL << Q_FUNC_INFO;
    delete onAmbilightAction;
    delete offAmbilightAction;
    delete settingsAction;
    delete aboutAction;
    delete quitAction;

    delete trayIcon;
    delete trayIconMenu;

    delete ledDevice;
    delete grabManager;

    delete ui;
}

// ----------------------------------------------------------------------------
// Events
// ----------------------------------------------------------------------------

void MainWindow::changeEvent(QEvent *e)
{
    DEBUG_MID_LEVEL << Q_FUNC_INFO << e->type();

    QMainWindow::changeEvent(e);
    switch (e->type()) {
    case QEvent::LanguageChange:
        ui->retranslateUi(this);

        onAmbilightAction->setText( tr("&Turn on") );
        offAmbilightAction->setText( tr("&Turn off") );
        settingsAction->setText( tr("&Settings") );
        aboutAction->setText( tr("&About") );
        quitAction->setText( tr("&Quit") );

        profilesMenu->setTitle( tr("&Profiles") );

        if( isAmbilightOn ){
            trayIcon->setToolTip( tr("Enabled profile: %1").arg( ui->comboBox_Profiles->lineEdit()->text() ) );
        }else{
            trayIcon->setToolTip( tr("Disabled") );
        }

        if(isErrorState) trayIcon->setToolTip(tr("Error with connection device, verbose in logs"));

        setWindowTitle( tr("Lightpack: %1").arg( ui->comboBox_Profiles->lineEdit()->text() ) );

        ui->comboBox_Language->setItemText( 0, tr("System default") );

        break;
    default:
        break;
    }
}

void MainWindow::closeEvent(QCloseEvent *event)
{
    DEBUG_LOW_LEVEL << Q_FUNC_INFO;

    if( trayIcon->isVisible() ){
        // Just hide settings
        hideSettings();
        event->ignore();
    }
}

// ----------------------------------------------------------------------------
// Ambilight On / Off
// ----------------------------------------------------------------------------

void MainWindow::ambilightOn()
{
    DEBUG_LOW_LEVEL << Q_FUNC_INFO;

    isAmbilightOn = true;
    startAmbilight();
}

void MainWindow::ambilightOff()
{
    DEBUG_LOW_LEVEL << Q_FUNC_INFO;

    isAmbilightOn = false;
    startAmbilight();
}

void MainWindow::grabAmbilightOnOff()
{
    DEBUG_LOW_LEVEL << Q_FUNC_INFO;

    isAmbilightOn = !isAmbilightOn;
    startAmbilight();
}

void MainWindow::startAmbilight()
{
    DEBUG_LOW_LEVEL << Q_FUNC_INFO << isAmbilightOn;

    Settings::setValue("IsAmbilightOn", isAmbilightOn);
    grabManager->setAmbilightOn( isAmbilightOn, isErrorState );

    if(isAmbilightOn == false){
        isErrorState = false;
    }

    updateTrayAndActionStates();
}

void MainWindow::updateTrayAndActionStates()
{
    DEBUG_MID_LEVEL << Q_FUNC_INFO;

    if( isAmbilightOn ){
        ui->pushButton_EnableDisableGrab->setIcon(QIcon(":/icons/on.png"));
    }else{
        ui->pushButton_EnableDisableGrab->setIcon(QIcon(":/icons/off.png"));
    }

    if( isErrorState ){
        trayIcon->setIcon(QIcon(":/icons/error.png"));
        trayIcon->setToolTip(tr("Error with connection device, verbose in logs"));
    }else{
        if( isAmbilightOn ){
            trayIcon->setIcon(QIcon(":/icons/on.png"));
            trayIcon->setToolTip( tr("Enabled profile: %1").arg( ui->comboBox_Profiles->lineEdit()->text() ) );

            onAmbilightAction->setEnabled(false);
            offAmbilightAction->setEnabled(true);
        }else{
            trayIcon->setIcon(QIcon(":/icons/off.png"));
            trayIcon->setToolTip(tr("Disabled"));

            onAmbilightAction->setEnabled(true);
            offAmbilightAction->setEnabled(false);
        }
    }    
}

// ----------------------------------------------------------------------------
// Show grabbed colors in another GUI
// ----------------------------------------------------------------------------

void MainWindow::initLabelsForGrabbedColors()
{
    for(int ledIndex=0; ledIndex < LEDS_COUNT; ledIndex++){
        QLabel *label = new QLabel(this);
        label->setText(QString::number( ledIndex+1 ));
        label->setAutoFillBackground(true);

        labelsGrabbedColors.append(label);
        ui->horizontalLayout_GrabbedColors->addWidget(label);
    }
}

void MainWindow::updateGrabbedColors(const QList<StructRGB> & colors)
{
    for(int ledIndex=0; ledIndex < LEDS_COUNT; ledIndex++){
        QLabel *label = labelsGrabbedColors[ ledIndex ];
        QColor color(colors[ ledIndex ].rgb);

        QPalette pal = label->palette();
        pal.setBrush(QPalette::Window, QBrush(color));
        label->setPalette(pal);
    }
}

// ----------------------------------------------------------------------------
// Show / Hide settings and about windows
// ----------------------------------------------------------------------------

void MainWindow::showAbout()
{
    DEBUG_LOW_LEVEL << Q_FUNC_INFO;

    QRect screen = QApplication::desktop()->screenGeometry(this);

    aboutDialog->setFirmwareVersion( ledDevice->firmwareVersion() );

    aboutDialog->move(screen.width() / 2 - aboutDialog->width() / 2,
            screen.height() / 2 - aboutDialog->height() / 2);

    aboutDialog->show();
}

void MainWindow::showSettings()
{
    DEBUG_LOW_LEVEL << Q_FUNC_INFO;

    grabManager->setVisibleLedWidgets( ui->groupBox_ShowGrabWidgets->isChecked() );
    this->show();
}

void MainWindow::hideSettings()
{
    DEBUG_LOW_LEVEL << Q_FUNC_INFO;

    grabManager->setVisibleLedWidgets(false);
    this->hide();
}

// ----------------------------------------------------------------------------
// Public slots
// ----------------------------------------------------------------------------

void MainWindow::ambilightUsbSuccess(bool isSuccess)
{    
    DEBUG_MID_LEVEL << Q_FUNC_INFO << isSuccess;

    if(isErrorState != ! isSuccess){
        isErrorState = ! isSuccess;
        DEBUG_LOW_LEVEL << Q_FUNC_INFO << "isErrorState" << isErrorState;
    }

    updateTrayAndActionStates();
}

void MainWindow::refreshAmbilightEvaluated(double updateResultMs)
{    
    DEBUG_MID_LEVEL << Q_FUNC_INFO << updateResultMs;

    double secs = updateResultMs / 1000;
    double hz = 0;

    if(secs != 0){
        hz = 1 / secs;
    }

    ui->label_GrabFrequency_value->setText( QString::number(hz,'f', 2) /* ms to hz */ );
}

// ----------------------------------------------------------------------------
// Send timer options to device
// ----------------------------------------------------------------------------
void MainWindow::settingsHardwareTimerOptionsChange()
{
    DEBUG_LOW_LEVEL << Q_FUNC_INFO;

    int timerPrescallerIndex = Settings::value("Firmware/TimerPrescallerIndex").toInt();
    int timerOutputCompareRegValue = ui->spinBox_HW_OCR->value();

    Settings::setValue("Firmware/TimerOCR", timerOutputCompareRegValue);

    updatePwmFrequency();

    if(pwmFrequency > 1000){
        qWarning() << "PWM frequency to high! setTimerOptions canceled. pwmFrequency =" << pwmFrequency << "Hz";
    }else if(pwmFrequency < 10){
        qWarning() << "PWM frequency to low! setTimerOptions canceled. pwmFrequency =" << pwmFrequency << "Hz";
    }else{
        // Set timer for PWM generation options. 10Hz <= pwmFrequency <= 1000Hz
        ledDevice->setTimerOptions(timerPrescallerIndex, timerOutputCompareRegValue);
    }
}

// ----------------------------------------------------------------------------
// Send color depth to device
// ----------------------------------------------------------------------------
void MainWindow::settingsHardwareSetColorDepth(int value)
{
    DEBUG_LOW_LEVEL << Q_FUNC_INFO;

    Settings::setValue("Firmware/ColorDepth", value);

    updatePwmFrequency();

    if(pwmFrequency > 1000){
        qWarning() << "PWM frequency to high! setColorDepth canceled. pwmFrequency =" << pwmFrequency << "Hz";
    }else if(pwmFrequency < 10){
        qWarning() << "PWM frequency to low! setColorDepth canceled. pwmFrequency =" << pwmFrequency << "Hz";
    }else{
        // Set timer for PWM generation options. 10Hz <= pwmFrequency <= 1000Hz
<<<<<<< HEAD
        ambilightUsb->setColorDepth(value);
=======
        ledDevice->setColorDepth(colorDepth);
>>>>>>> 9d0d0390
    }
}

void MainWindow::settingsHardwareSetSmoothSlowdown(int value)
{
    DEBUG_LOW_LEVEL << Q_FUNC_INFO;

    Settings::setValue("Firmware/SmoothSlowdown", value);
    ambilightUsb->setSmoothSlowdown(value);
}

void MainWindow::settingsHardwareSetBrightness(int value)
{
    DEBUG_LOW_LEVEL << Q_FUNC_INFO;

<<<<<<< HEAD
    // TODO: settings
    //Settings::setValue("Firmware/Brightness", value);
    ambilightUsb->setBrightness(value);
=======
    Settings::setValue("Firmware/IsSmoothChangeColors", isSmooth);
    ledDevice->smoothChangeColors(isSmooth);
>>>>>>> 9d0d0390
}

// ----------------------------------------------------------------------------


void MainWindow::openFile(const QString &filePath)
{
    DEBUG_LOW_LEVEL << Q_FUNC_INFO;

    QString filePrefix = "file://";

#ifdef Q_WS_WIN
    filePrefix = "file:///";
#endif

    QDesktopServices::openUrl( QUrl( filePrefix + filePath, QUrl::TolerantMode) );
}

// ----------------------------------------------------------------------------
// Profiles
// ----------------------------------------------------------------------------

void MainWindow::openCurrentProfile()
{
    DEBUG_LOW_LEVEL << Q_FUNC_INFO;

    openFile( Settings::fileName() );
}

void MainWindow::profileRename()
{
    DEBUG_LOW_LEVEL << Q_FUNC_INFO;

    //
    // Press <Enter> in profile edit line will perform renaming it
    // also update settings for usable configuration LED coefs
    //
    QString configName = ui->comboBox_Profiles->currentText().trimmed();
    ui->comboBox_Profiles->setItemText( ui->comboBox_Profiles->currentIndex(), configName );

    if(configName == ""){
        return;
    }

    Settings::renameCurrentConfig(configName);

    this->setFocus(Qt::OtherFocusReason);

    loadSettingsToMainWindow();
    emit settingsProfileChanged();
}

void MainWindow::profileSwitch(const QString & configName)
{
    DEBUG_LOW_LEVEL << Q_FUNC_INFO << configName;

    Settings::loadOrCreateConfig(configName);

    this->setFocus(Qt::OtherFocusReason);

    // Update settings
    loadSettingsToMainWindow();
    emit settingsProfileChanged();
}

// Slot for switch profiles by tray menu
void MainWindow::profileTraySwitch()
{
    DEBUG_LOW_LEVEL << Q_FUNC_INFO;

    for(int i=0; i < profilesMenu->actions().count(); i++){
        QAction * action = profilesMenu->actions().at(i);
        if( action->isChecked() ){
            if( action->text() != ui->comboBox_Profiles->currentText() ){
                DEBUG_LOW_LEVEL << Q_FUNC_INFO << "switch to" << action->text();
                int index = ui->comboBox_Profiles->findText( action->text() );
                ui->comboBox_Profiles->setCurrentIndex( index );
                return;
            }
        }else{
            if( action->text() == ui->comboBox_Profiles->currentText() ){
                DEBUG_LOW_LEVEL << Q_FUNC_INFO << "set checked" << action->text();
                action->setChecked(true);
            }
        }
    }
}

void MainWindow::profileNew()
{
    DEBUG_LOW_LEVEL << Q_FUNC_INFO;

    QString profileName = tr("New profile");

    if(ui->comboBox_Profiles->findText(profileName) != -1){
        int i = 1;
        while( ui->comboBox_Profiles->findText(profileName +" "+ QString::number(i)) != -1 ){
            i++;
        }
        profileName += + " " + QString::number(i);
    }

    ui->comboBox_Profiles->insertItem( 0, profileName );
    ui->comboBox_Profiles->setCurrentIndex( 0 );

    ui->comboBox_Profiles->lineEdit()->selectAll();
    ui->comboBox_Profiles->lineEdit()->setFocus(Qt::MouseFocusReason);
}

void MainWindow::profileResetToDefaultCurrent()
{
    DEBUG_LOW_LEVEL << Q_FUNC_INFO;

    Settings::resetDefaults();
    // Update settings
    loadSettingsToMainWindow();
    emit settingsProfileChanged();
}

void MainWindow::profileDeleteCurrent()
{
    DEBUG_LOW_LEVEL << Q_FUNC_INFO;

    if(ui->comboBox_Profiles->count() <= 1){
        qWarning() << "void MainWindow::profileDeleteCurrent(): profiles count ==" << ui->comboBox_Profiles->count();
        return;
    }

    // Delete settings file
    Settings::removeCurrentConfig();
    // Remove from combobox
    ui->comboBox_Profiles->removeItem( ui->comboBox_Profiles->currentIndex() );
}

void MainWindow::profilesFindAll()
{
    DEBUG_LOW_LEVEL << Q_FUNC_INFO;

    QFileInfo setsFile( Settings::fileName() );
    QFileInfoList iniFiles = setsFile.absoluteDir().entryInfoList(QStringList("*.ini"));

    QStringList settingsFiles;
    for(int i=0; i<iniFiles.count(); i++){
        QString compBaseName = iniFiles.at(i).completeBaseName();
        settingsFiles.append( compBaseName );
    }

    DEBUG_LOW_LEVEL << Q_FUNC_INFO << "found profiles:" << settingsFiles;
    for(int i=0; i<settingsFiles.count(); i++){
        if(ui->comboBox_Profiles->findText(settingsFiles.at(i)) == -1){
            ui->comboBox_Profiles->addItem(settingsFiles.at(i));
        }
    }
}

void MainWindow::profileLoadLast()
{
    DEBUG_LOW_LEVEL << Q_FUNC_INFO;

    ui->comboBox_Profiles->setCurrentIndex( ui->comboBox_Profiles->findText( Settings::lastProfileName() ) );

    // Update settings
    loadSettingsToMainWindow();
    emit settingsProfileChanged();
}

void MainWindow::settingsProfileChanged_UpdateUI()
{
    DEBUG_LOW_LEVEL << Q_FUNC_INFO;

    setWindowTitle( tr("Lightpack: %1").arg( ui->comboBox_Profiles->lineEdit()->text() ) );
    if(isAmbilightOn) trayIcon->setToolTip( tr("Enabled profile: %1").arg( ui->comboBox_Profiles->lineEdit()->text() ) );

    if(ui->comboBox_Profiles->count() > 1){
        ui->pushButton_DeleteProfile->setEnabled(true);
    }else{
        ui->pushButton_DeleteProfile->setEnabled(false);
    }

    profileTraySync();
}

// Syncronize profiles from combobox with tray menu
void MainWindow::profileTraySync()
{
    DEBUG_LOW_LEVEL << Q_FUNC_INFO;

    QAction *profileAction;

    profilesMenu->clear();

    for(int i=0; i < ui->comboBox_Profiles->count(); i++){
        profileAction = new QAction( ui->comboBox_Profiles->itemText( i ), this );
        profileAction->setCheckable( true );
        if( i == ui->comboBox_Profiles->currentIndex() ){
            profileAction->setChecked( true );
        }
        profilesMenu->addAction( profileAction );
        connect(profileAction, SIGNAL(triggered()), this, SLOT(profileTraySwitch()));
    }
}


// ----------------------------------------------------------------------------
// Translate GUI
// ----------------------------------------------------------------------------

void MainWindow::initLanguages()
{
    DEBUG_LOW_LEVEL << Q_FUNC_INFO;

    ui->comboBox_Language->clear();
    ui->comboBox_Language->addItem( tr("System default") );
    ui->comboBox_Language->addItem( "English" );
    ui->comboBox_Language->addItem( "Russian" );

    int langIndex = 0; // "System default"
    QString langSaved = Settings::valueMain("Language").toString();
    if( langSaved != "<System>" ){
        langIndex = ui->comboBox_Language->findText( langSaved );
    }
    ui->comboBox_Language->setCurrentIndex( langIndex );

    translator = NULL;
}

void MainWindow::loadTranslation(const QString & language)
{
    DEBUG_LOW_LEVEL << Q_FUNC_INFO << language;

    Settings::setValueMain( "Language", language );

    QString locale = QLocale::system().name();

    // add translation to Lightpack.pro TRANSLATIONS
    // lupdate Lightpack.pro
    // open linguist and translate application
    // lrelease Lightpack.pro
    // add new language to LightpackResources.qrc :/translations/
    // add new language to MainWindow::initLanguages() function
    // and only when all this done - append new line
    // locale - name of translation binary file form resources: %locale%.qm
    if( ui->comboBox_Language->currentIndex() == 0 /* System */ ){
        qDebug() << "System locale" << locale;
        Settings::setValueMain( "Language", LANGUAGE_DEFAULT_NAME );
    }
    else if ( language == "English" ) locale = "en_EN"; // :/translations/en_EN.qm
    else if ( language == "Russian" ) locale = "ru_RU"; // :/translations/ru_RU.qm
    // append line for new language/locale here
    else {
        qWarning() << "Language" << language << "not found. Set to default" << LANGUAGE_DEFAULT_NAME;
        qDebug() << "System locale" << locale;

        Settings::setValueMain( "Language", LANGUAGE_DEFAULT_NAME );
    }

    QString pathToLocale = QString(":/translations/") + locale;

    if( translator != NULL ){
        qApp->removeTranslator(translator);
        delete translator;
        translator = NULL;
    }

    if( locale == "en_EN" /* default no need to translate */ ){
        qDebug() << "Translation removed, using default locale" << locale;
        return;
    }

    translator = new QTranslator();
    if(translator->load( pathToLocale )){
        DEBUG_LOW_LEVEL << Q_FUNC_INFO << "Load translation for locale" << locale;
        qApp->installTranslator(translator);
    }else{
        qWarning() << "Fail load translation for locale" << locale << "pathToLocale" << pathToLocale;
    }
}

// ----------------------------------------------------------------------------


void MainWindow::updatePwmFrequency()
{
    DEBUG_LOW_LEVEL << Q_FUNC_INFO;

    int timerPrescallerIndex = Settings::value("Firmware/TimerPrescallerIndex").toInt();
    int timerOutputCompareRegValue = ui->spinBox_HW_OCR->value();
    int colorDepth = ui->horizontalSlider_HW_ColorDepth->value();

    if(colorDepth == 0) {
        qWarning() << "void MainWindow::settingsHardwareOptionsChange() Magic! colorDepth == 0";
        return;
    }

    // Eval with oscilloscope
    const double timeSetAllLeds_secs = 30.0 / 1000 / 1000;
    const double timeSmoothlyUpdateLeds_secs = 483.0 / 1000 / 1000;

    double timeBetweenPwm_secs = timerOutputCompareRegValue / 16000000.0;

    switch(timerPrescallerIndex){
    case CMD_SET_PRESCALLER_1:      break;
    case CMD_SET_PRESCALLER_8:      timeBetweenPwm_secs *= 8; break;
    case CMD_SET_PRESCALLER_64:     timeBetweenPwm_secs *= 64; break;
    case CMD_SET_PRESCALLER_256:    timeBetweenPwm_secs *= 256; break;
    case CMD_SET_PRESCALLER_1024:   timeBetweenPwm_secs *= 1024; break;
    default: qWarning() << "bad value of 'timerPrescallerIndex' =" << timerPrescallerIndex; break;
    }

    double timePwm_secs = (timeBetweenPwm_secs + timeSetAllLeds_secs) * colorDepth + timeSmoothlyUpdateLeds_secs;

    pwmFrequency = 1 / timePwm_secs;

    ui->label_PWM_Freq->setText(QString::number(pwmFrequency,'f',2));
}

void MainWindow::switchQtWinAPIClick()
{    
    isWinAPIGrab = ui->radioButton_GrabWinAPI->isChecked();

    DEBUG_LOW_LEVEL << Q_FUNC_INFO << "isWinAPIGrab:" << isWinAPIGrab;

    grabSwitchQtWinAPI();
}

void MainWindow::grabSwitchQtWinAPI()
{    
    ui->radioButton_GrabWinAPI->setChecked(isWinAPIGrab);

    grabManager->switchQtWinApi( isWinAPIGrab );
}

// ----------------------------------------------------------------------------
// Start grab speed tests
// ----------------------------------------------------------------------------

void MainWindow::startTestsClick()
{
    QString saveText = ui->pushButton_StartTests->text();
    ui->pushButton_StartTests->setText( "Please wait..." );
    ui->pushButton_StartTests->repaint(); // update right now

    // While testing this function freezes GUI
    speedTest->start();

    ui->pushButton_StartTests->setText( saveText );
}

// ----------------------------------------------------------------------------
// Create tray icon and actions
// ----------------------------------------------------------------------------

void MainWindow::createActions()
{
    DEBUG_LOW_LEVEL << Q_FUNC_INFO;

    onAmbilightAction = new QAction(QIcon(":/icons/on.png"), tr("&Turn on"), this);
    onAmbilightAction->setIconVisibleInMenu(true);
    connect(onAmbilightAction, SIGNAL(triggered()), this, SLOT(ambilightOn()));

    offAmbilightAction = new QAction(QIcon(":/icons/off.png"), tr("&Turn off"), this);
    offAmbilightAction->setIconVisibleInMenu(true);
    connect(offAmbilightAction, SIGNAL(triggered()), this, SLOT(ambilightOff()));


    profilesMenu = new QMenu(tr("&Profiles"), this);
    profilesMenu->setIcon( QIcon(":/icons/profiles.png"));
    profilesMenu->clear();

    settingsAction = new QAction(QIcon(":/icons/settings.png"), tr("&Settings"), this);
    settingsAction->setIconVisibleInMenu(true);
    connect(settingsAction, SIGNAL(triggered()), this, SLOT(showSettings()));

    aboutAction = new QAction(QIcon(":/icons/about.png"), tr("&About"), this);
    aboutAction->setIconVisibleInMenu(true);
    connect(aboutAction, SIGNAL(triggered()), this, SLOT(showAbout()));

    quitAction = new QAction(tr("&Quit"), this);
    connect(quitAction, SIGNAL(triggered()), this, SLOT(quit()));
}

void MainWindow::createTrayIcon()
{
    DEBUG_LOW_LEVEL << Q_FUNC_INFO;

    trayIconMenu = new QMenu(this);
    trayIconMenu->addAction(onAmbilightAction);
    trayIconMenu->addAction(offAmbilightAction);
    trayIconMenu->addSeparator();    
    trayIconMenu->addMenu(profilesMenu);
    trayIconMenu->addAction(settingsAction);
    trayIconMenu->addAction(aboutAction);
    trayIconMenu->addSeparator();
    trayIconMenu->addAction(quitAction);

    trayIcon = new QSystemTrayIcon(this);
    trayIcon->setContextMenu(trayIconMenu);
    trayIcon->setIcon(QIcon(":/icons/off.png"));
    trayIcon->show();
}

// ----------------------------------------------------------------------------
// Process icon click event
// ----------------------------------------------------------------------------

void MainWindow::iconActivated(QSystemTrayIcon::ActivationReason reason)
{
    DEBUG_LOW_LEVEL << Q_FUNC_INFO;

    switch (reason) {
    case QSystemTrayIcon::DoubleClick:
        if(isErrorState){
            ambilightOff();
        }else{
            if(isAmbilightOn){
                ambilightOff();
            }else{
                ambilightOn();
            }
        }
        break;

    case QSystemTrayIcon::MiddleClick:
        if( this->isVisible() ){
            hideSettings();
        }else{
            showSettings();
        }
        break;


#   ifdef Q_WS_WIN
    case QSystemTrayIcon::Context:
        // Hide the tray after losing focus
        //
        // In Linux (Ubuntu 10.04) this code grab keyboard input and
        // not give it back to the text editor after close application with
        // "Quit" button in the tray menu
        trayIconMenu->activateWindow();
        break;
#   endif


    default:
        ;
    }
}

// ----------------------------------------------------------------------------
// Read current profile to main settings window
// ----------------------------------------------------------------------------

void MainWindow::loadSettingsToMainWindow()
{
    DEBUG_LOW_LEVEL << Q_FUNC_INFO;

    ui->spinBox_SlowdownGrab->setValue              ( Settings::value("GrabSlowdownMs").toInt() );
    ui->spinBox_MinLevelOfSensitivity->setValue     ( Settings::value("MinimumLevelOfSensitivity").toInt() );
    ui->spinBox_GrabPrecision->setValue             ( Settings::value("GrabPrecision").toInt() );
    ui->doubleSpinBox_HW_GammaCorrection->setValue  ( Settings::value("GammaCorrection").toDouble() );
    ui->checkBox_AVG_Colors->setChecked             ( Settings::value("IsAvgColorsOn").toBool() );

    ui->horizontalSlider_HW_OCR->setValue           ( Settings::value("Firmware/TimerOCR").toInt() );
    ui->horizontalSlider_HW_ColorDepth->setValue    ( Settings::value("Firmware/ColorDepth").toInt() );
    ui->spinBox_HW_SmoothSlowdown->setValue         ( Settings::value("Firmware/SmoothSlowdown").toInt());


    updatePwmFrequency(); // eval PWM generation frequency and show it in settings
}


// ----------------------------------------------------------------------------
// Quit application
// ----------------------------------------------------------------------------

void MainWindow::quit()
{
    DEBUG_LOW_LEVEL << Q_FUNC_INFO << "trayIcon->hide();";

    trayIcon->hide();

    DEBUG_LOW_LEVEL << Q_FUNC_INFO << "QApplication::quit();";

    QApplication::quit();
}<|MERGE_RESOLUTION|>--- conflicted
+++ resolved
@@ -128,7 +128,7 @@
     connect(ui->doubleSpinBox_HW_GammaCorrection, SIGNAL(valueChanged(double)), grabManager, SLOT(setGrabGammaCorrection(double)));
     connect(this, SIGNAL(settingsProfileChanged()), grabManager, SLOT(settingsProfileChanged()));    
 
-    // Connect GrabManager with ambilightUsb
+    // Connect GrabManager with ledDevice
     connect(grabManager, SIGNAL(updateLedsColors(const QList<StructRGB> &)), ledDevice, SLOT(updateColors(const QList<StructRGB> &)));
 
     // Main options
@@ -141,9 +141,9 @@
     // TODO: remove checkBox_SmoothChangeColors
 //    connect(ui->checkBox_SmoothChangeColors, SIGNAL(toggled(bool)), this, SLOT(settingsHardwareChangeColorsIsSmooth(bool)));
 
-    // ambilightUsb to this
-    connect(ledDevice, SIGNAL(openDeviceSuccess(bool)), this, SLOT(ambilightUsbSuccess(bool)));
-    connect(ledDevice, SIGNAL(ioDeviceSuccess(bool)), this, SLOT(ambilightUsbSuccess(bool)));
+    // ledDevice to this
+    connect(ledDevice, SIGNAL(openDeviceSuccess(bool)), this, SLOT(ledDeviceSuccess(bool)));
+    connect(ledDevice, SIGNAL(ioDeviceSuccess(bool)), this, SLOT(ledDeviceSuccess(bool)));
 
     // GrabManager to this
     connect(grabManager, SIGNAL(ambilightTimeOfUpdatingColors(double)), this, SLOT(refreshAmbilightEvaluated(double)));
@@ -178,6 +178,7 @@
 MainWindow::~MainWindow()
 {    
     DEBUG_LOW_LEVEL << Q_FUNC_INFO;
+
     delete onAmbilightAction;
     delete offAmbilightAction;
     delete settingsAction;
@@ -381,7 +382,7 @@
 // Public slots
 // ----------------------------------------------------------------------------
 
-void MainWindow::ambilightUsbSuccess(bool isSuccess)
+void MainWindow::ledDeviceCallSuccess(bool isSuccess)
 {    
     DEBUG_MID_LEVEL << Q_FUNC_INFO << isSuccess;
 
@@ -448,11 +449,7 @@
         qWarning() << "PWM frequency to low! setColorDepth canceled. pwmFrequency =" << pwmFrequency << "Hz";
     }else{
         // Set timer for PWM generation options. 10Hz <= pwmFrequency <= 1000Hz
-<<<<<<< HEAD
-        ambilightUsb->setColorDepth(value);
-=======
-        ledDevice->setColorDepth(colorDepth);
->>>>>>> 9d0d0390
+        ledDevice->setColorDepth(value);
     }
 }
 
@@ -461,21 +458,16 @@
     DEBUG_LOW_LEVEL << Q_FUNC_INFO;
 
     Settings::setValue("Firmware/SmoothSlowdown", value);
-    ambilightUsb->setSmoothSlowdown(value);
+    ledDevice->setSmoothSlowdown(value);
 }
 
 void MainWindow::settingsHardwareSetBrightness(int value)
 {
     DEBUG_LOW_LEVEL << Q_FUNC_INFO;
 
-<<<<<<< HEAD
     // TODO: settings
     //Settings::setValue("Firmware/Brightness", value);
-    ambilightUsb->setBrightness(value);
-=======
-    Settings::setValue("Firmware/IsSmoothChangeColors", isSmooth);
-    ledDevice->smoothChangeColors(isSmooth);
->>>>>>> 9d0d0390
+    ledDevice->setBrightness(value);
 }
 
 // ----------------------------------------------------------------------------
