/*
 * D3D9Grabber.cpp
 *
 *  Created on: 19.09.2011
 *     Project: Lightpack
 *
 *  Copyright (c) 2011 Timur Sattarov
 *
 *  Lightpack is a USB content-driving ambient lighting system
 *
 *  Lightpack is free software: you can redistribute it and/or modify
 *  it under the terms of the GNU General Public License as published by
 *  the Free Software Foundation, either version 2 of the License, or
 *  (at your option) any later version.
 *
 *  Lightpack is distributed in the hope that it will be useful,
 *  but WITHOUT ANY WARRANTY; without even the implied warranty of
 *  MERCHANTABILITY or FITNESS FOR A PARTICULAR PURPOSE.  See the
 *  GNU General Public License for more details.
 *
 *  You should have received a copy of the GNU General Public License
 *  along with this program.  If not, see <http://www.gnu.org/licenses/>.
 *
 */

#include "D3D9Grabber.hpp"
#include <QApplication>
#include <qdesktopwidget.h>

#ifdef D3D9_GRAB_SUPPORT

#include "debug.h"
#include "cmath"
#define BYTES_PER_PIXEL 4

D3D9Grabber::D3D9Grabber() : m_d3D(NULL), m_d3Device(NULL), m_surface(NULL)
{
    DEBUG_LOW_LEVEL << Q_FUNC_INFO;

    if ((m_d3D = Direct3DCreate9(D3D_SDK_VERSION)) == NULL)
    {
        DEBUG_LOW_LEVEL << "Cannot create Direct3D9 interface (Direct3DCreate9)";
        return;
    }

    if (FAILED(m_d3D->GetAdapterDisplayMode(D3DADAPTER_DEFAULT, &m_displayMode)))
    {
        DEBUG_LOW_LEVEL << "Cannot get display mode for Direct3D9 (GetAdapterDisplayMode)";
        return;
    }

    HWND hWnd = GetDesktopWindow(); // todo

    m_bufLength = 0;

    ZeroMemory(&m_presentParams, sizeof(D3DPRESENT_PARAMETERS));
    m_presentParams.Windowed = true;
    m_presentParams.hDeviceWindow = hWnd;
    m_presentParams.BackBufferFormat = m_displayMode.Format;
    m_presentParams.BackBufferHeight = m_displayMode.Height;
    m_presentParams.BackBufferWidth = m_displayMode.Width;
    m_presentParams.MultiSampleType = D3DMULTISAMPLE_NONE;
    m_presentParams.SwapEffect = D3DSWAPEFFECT_DISCARD;
    //m_presentParams.Flags = D3DPRESENTFLAG_LOCKABLE_BACKBUFFER; todo
    //m_presentParams.PresentationInterval = D3DPRESENT_INTERVAL_DEFAULT;

    if (FAILED(m_d3D->CreateDevice(
        D3DADAPTER_DEFAULT,
        D3DDEVTYPE_HAL,
        hWnd,
        D3DCREATE_SOFTWARE_VERTEXPROCESSING,
        &m_presentParams,
        &m_d3Device)))
    {
        DEBUG_LOW_LEVEL << "Cannot create device for Direct3D9 (CreateDevice)";
        return;
    }

    if (FAILED(m_d3Device->CreateOffscreenPlainSurface(
        m_displayMode.Width,
        m_displayMode.Height,
        D3DFMT_A8R8G8B8,
        D3DPOOL_SYSTEMMEM,
        &m_surface,
        NULL)))
    {
        DEBUG_LOW_LEVEL << "Cannot create offscreen surface for Direct3D9 (CreateOffscreenPlainSurface)";
        return;
    }
}

// todo move body to clear method
D3D9Grabber::~D3D9Grabber()
{
    DEBUG_LOW_LEVEL << Q_FUNC_INFO;
    if (m_surface != NULL)
    {
        m_surface->Release();
        m_surface = NULL;
    }

    if (m_d3Device != NULL)
    {
        m_d3Device->Release();
        m_d3Device = NULL;
    }

    if (m_d3D != NULL)
    {
        m_d3D->Release();
        m_d3D = NULL;
    }

    if (m_buf != NULL)
    {
        free(m_buf);
    }
}

const char * D3D9Grabber::getName()
{
    return "D3D9Grabber";
}

int D3D9Grabber::getBufLength(const RECT &rect)
{
    return (rect.right - rect.left) * (rect.bottom - rect.top) * BYTES_PER_PIXEL;
}

QList<QRgb> D3D9Grabber::grabWidgetsColors(QList<GrabWidget *> &widgets)
{
    D3DSURFACE_DESC surfaceDesc;
    QList<QRgb> result;
    m_rect = getEffectiveRect(widgets);
<<<<<<< HEAD
    if(m_rect.bottom > QApplication::desktop()->height())
        m_rect.bottom = QApplication::desktop()->height();
    if(m_rect.right > QApplication::desktop()->width())
        m_rect.right = QApplication::desktop()->width();
=======
    m_surface->GetDesc(&surfaceDesc);
    clipRect(&m_rect, &surfaceDesc);
>>>>>>> 1305c0cc
    int bufLengthNeeded = getBufLength(m_rect);
    if (bufLengthNeeded > m_bufLength)
    {
        if(m_buf != NULL)
            free(m_buf);
        m_buf = (BYTE *)malloc(bufLengthNeeded);
        m_bufLength = bufLengthNeeded;
    }
    getImageData(m_buf, m_rect);
    for(int i = 0; i < widgets.size(); i++)
    {
        GrabWidget * widget = widgets[i];
        result.append(getColor(widget->x(), widget->y(), widget->width(), widget->height()));
    }
    return result;
}

void D3D9Grabber::clipRect(RECT *rect, D3DSURFACE_DESC *surfaceDesc) {
    if (rect->left < 0) {
        rect->left = 0;
    }
    if (rect->right > surfaceDesc->Width) {
        rect->right = surfaceDesc->Width;
    }
    if (rect->top < 0) {
        rect->top = 0;
    }

    if (rect->bottom > surfaceDesc->Height) {
        rect->bottom = surfaceDesc->Height;
    }
}

RECT D3D9Grabber::getEffectiveRect(QList<GrabWidget *> &widgets)
{
    RECT result = {0,0,0,0};
    if (widgets.size() > 0)
    {
        GrabWidget * widget = widgets[0];
        result.left   = widget->x();
        result.right  = widget->x() + widget->width();
        result.top    = widget->y();
        result.bottom = widget->y() + widget->height();
        for(int i = 1; i < widgets.size(); i++) {
            widget = widgets[i];
            if (result.left > widget->x())
                result.left = widget->x();
            if (result.right < widget->x() + widget->width())
                result.right = widget->x() + widget->width();
            if (result.top > widget->y())
                result.top = widget->y();
            if (result.bottom < widget->y() + widget->height())
                result.bottom = widget->y() + widget->height();
        }
    }
    return result;
}

BYTE * D3D9Grabber::getImageData(BYTE * buf, RECT &rect)
{
    D3DLOCKED_RECT blockedRect;
    D3DSURFACE_DESC surfaceDesc;
    HRESULT result;

    m_d3Device->GetFrontBufferData(0, m_surface);
    result = m_surface->LockRect(&blockedRect, &rect, D3DLOCK_READONLY);
    if (result != D3D_OK) {
        DEBUG_LOW_LEVEL << "Result not OK";
    }
    m_surface->GetDesc(&surfaceDesc);
//    kopiowanie UpdateSurface
    CopyMemory(buf, blockedRect.pBits, getBufLength(rect));

    m_surface->UnlockRect();
    return buf;
}

QRgb D3D9Grabber::getColor(int x, int y, int width, int height)
{
    DEBUG_HIGH_LEVEL << Q_FUNC_INFO
                     << "x y w h:" << x << y << width << height;

    if (m_buf == NULL)
    {
        qCritical() << Q_FUNC_INFO << "m_buf == NULL";
        return 0;
    }

    // Convert coordinates from "Main" desktop coord-system to capture-monitor coord-system
    x -= m_rect.left;
    y -= m_rect.top;

    // Ignore part of LED widget which out of screen
    if( x < 0 ) {
        width  += x;  /* reduce width  */
        x = 0;
    }
    if( y < 0 ) {
        height += y;  /* reduce height */
        y = 0;
    }
    int screenWidth = m_rect.right - m_rect.left;
    int screenHeight = m_rect.bottom - m_rect.top;
    if( x + width  > screenWidth  ) width  -= (x + width ) - screenWidth;
    if( y + height > screenHeight ) height -= (y + height) - screenHeight;

    //calculate aligned width (align by 4 pixels)
    width = width - (width % 4);

    if(width < 0 || height < 0){
        qWarning() << Q_FUNC_INFO << "width < 0 || height < 0:" << width << height;

        // width and height can't be negative
        return 0x000000;
    }

    unsigned count = 0; // count the amount of pixels taken into account
    unsigned endIndex = (screenWidth * (y + height) + x + width) * BYTES_PER_PIXEL;
    register unsigned index = (screenWidth * y + x) * BYTES_PER_PIXEL; // index of the selected pixel in pbPixelsBuff
    register unsigned r = 0, g = 0, b = 0;
    while (index < endIndex - width * BYTES_PER_PIXEL) {
        for(int i = 0; i < width; i += 4) {
            b += m_buf[index]     + m_buf[index + 4] + m_buf[index + 8 ] + m_buf[index + 12];
            g += m_buf[index + 1] + m_buf[index + 5] + m_buf[index + 9 ] + m_buf[index + 13];
            r += m_buf[index + 2] + m_buf[index + 6] + m_buf[index + 10] + m_buf[index + 14];

            count+=4;
            index += BYTES_PER_PIXEL * 4;
        }

        index += (screenWidth - width) * BYTES_PER_PIXEL;
    }

    if( count != 0 ){
        r = (unsigned)round((double) r / count) & 0xff;
        g = (unsigned)round((double) g / count) & 0xff;
        b = (unsigned)round((double) b / count) & 0xff;
    }

    QRgb result = qRgb(r, g, b);

    DEBUG_HIGH_LEVEL << Q_FUNC_INFO << "QRgb result =" << hex << result;

    return result;
}

#endif // D3D9_GRAB_SUPPORT
<|MERGE_RESOLUTION|>--- conflicted
+++ resolved
@@ -1,290 +1,283 @@
-/*
- * D3D9Grabber.cpp
- *
- *  Created on: 19.09.2011
- *     Project: Lightpack
- *
- *  Copyright (c) 2011 Timur Sattarov
- *
- *  Lightpack is a USB content-driving ambient lighting system
- *
- *  Lightpack is free software: you can redistribute it and/or modify
- *  it under the terms of the GNU General Public License as published by
- *  the Free Software Foundation, either version 2 of the License, or
- *  (at your option) any later version.
- *
- *  Lightpack is distributed in the hope that it will be useful,
- *  but WITHOUT ANY WARRANTY; without even the implied warranty of
- *  MERCHANTABILITY or FITNESS FOR A PARTICULAR PURPOSE.  See the
- *  GNU General Public License for more details.
- *
- *  You should have received a copy of the GNU General Public License
- *  along with this program.  If not, see <http://www.gnu.org/licenses/>.
- *
- */
-
-#include "D3D9Grabber.hpp"
-#include <QApplication>
-#include <qdesktopwidget.h>
-
-#ifdef D3D9_GRAB_SUPPORT
-
-#include "debug.h"
-#include "cmath"
-#define BYTES_PER_PIXEL 4
-
-D3D9Grabber::D3D9Grabber() : m_d3D(NULL), m_d3Device(NULL), m_surface(NULL)
-{
-    DEBUG_LOW_LEVEL << Q_FUNC_INFO;
-
-    if ((m_d3D = Direct3DCreate9(D3D_SDK_VERSION)) == NULL)
-    {
-        DEBUG_LOW_LEVEL << "Cannot create Direct3D9 interface (Direct3DCreate9)";
-        return;
-    }
-
-    if (FAILED(m_d3D->GetAdapterDisplayMode(D3DADAPTER_DEFAULT, &m_displayMode)))
-    {
-        DEBUG_LOW_LEVEL << "Cannot get display mode for Direct3D9 (GetAdapterDisplayMode)";
-        return;
-    }
-
-    HWND hWnd = GetDesktopWindow(); // todo
-
-    m_bufLength = 0;
-
-    ZeroMemory(&m_presentParams, sizeof(D3DPRESENT_PARAMETERS));
-    m_presentParams.Windowed = true;
-    m_presentParams.hDeviceWindow = hWnd;
-    m_presentParams.BackBufferFormat = m_displayMode.Format;
-    m_presentParams.BackBufferHeight = m_displayMode.Height;
-    m_presentParams.BackBufferWidth = m_displayMode.Width;
-    m_presentParams.MultiSampleType = D3DMULTISAMPLE_NONE;
-    m_presentParams.SwapEffect = D3DSWAPEFFECT_DISCARD;
-    //m_presentParams.Flags = D3DPRESENTFLAG_LOCKABLE_BACKBUFFER; todo
-    //m_presentParams.PresentationInterval = D3DPRESENT_INTERVAL_DEFAULT;
-
-    if (FAILED(m_d3D->CreateDevice(
-        D3DADAPTER_DEFAULT,
-        D3DDEVTYPE_HAL,
-        hWnd,
-        D3DCREATE_SOFTWARE_VERTEXPROCESSING,
-        &m_presentParams,
-        &m_d3Device)))
-    {
-        DEBUG_LOW_LEVEL << "Cannot create device for Direct3D9 (CreateDevice)";
-        return;
-    }
-
-    if (FAILED(m_d3Device->CreateOffscreenPlainSurface(
-        m_displayMode.Width,
-        m_displayMode.Height,
-        D3DFMT_A8R8G8B8,
-        D3DPOOL_SYSTEMMEM,
-        &m_surface,
-        NULL)))
-    {
-        DEBUG_LOW_LEVEL << "Cannot create offscreen surface for Direct3D9 (CreateOffscreenPlainSurface)";
-        return;
-    }
-}
-
-// todo move body to clear method
-D3D9Grabber::~D3D9Grabber()
-{
-    DEBUG_LOW_LEVEL << Q_FUNC_INFO;
-    if (m_surface != NULL)
-    {
-        m_surface->Release();
-        m_surface = NULL;
-    }
-
-    if (m_d3Device != NULL)
-    {
-        m_d3Device->Release();
-        m_d3Device = NULL;
-    }
-
-    if (m_d3D != NULL)
-    {
-        m_d3D->Release();
-        m_d3D = NULL;
-    }
-
-    if (m_buf != NULL)
-    {
-        free(m_buf);
-    }
-}
-
-const char * D3D9Grabber::getName()
-{
-    return "D3D9Grabber";
-}
-
-int D3D9Grabber::getBufLength(const RECT &rect)
-{
-    return (rect.right - rect.left) * (rect.bottom - rect.top) * BYTES_PER_PIXEL;
-}
-
-QList<QRgb> D3D9Grabber::grabWidgetsColors(QList<GrabWidget *> &widgets)
-{
-    D3DSURFACE_DESC surfaceDesc;
-    QList<QRgb> result;
-    m_rect = getEffectiveRect(widgets);
-<<<<<<< HEAD
-    if(m_rect.bottom > QApplication::desktop()->height())
-        m_rect.bottom = QApplication::desktop()->height();
-    if(m_rect.right > QApplication::desktop()->width())
-        m_rect.right = QApplication::desktop()->width();
-=======
-    m_surface->GetDesc(&surfaceDesc);
-    clipRect(&m_rect, &surfaceDesc);
->>>>>>> 1305c0cc
-    int bufLengthNeeded = getBufLength(m_rect);
-    if (bufLengthNeeded > m_bufLength)
-    {
-        if(m_buf != NULL)
-            free(m_buf);
-        m_buf = (BYTE *)malloc(bufLengthNeeded);
-        m_bufLength = bufLengthNeeded;
-    }
-    getImageData(m_buf, m_rect);
-    for(int i = 0; i < widgets.size(); i++)
-    {
-        GrabWidget * widget = widgets[i];
-        result.append(getColor(widget->x(), widget->y(), widget->width(), widget->height()));
-    }
-    return result;
-}
-
-void D3D9Grabber::clipRect(RECT *rect, D3DSURFACE_DESC *surfaceDesc) {
-    if (rect->left < 0) {
-        rect->left = 0;
-    }
-    if (rect->right > surfaceDesc->Width) {
-        rect->right = surfaceDesc->Width;
-    }
-    if (rect->top < 0) {
-        rect->top = 0;
-    }
-
-    if (rect->bottom > surfaceDesc->Height) {
-        rect->bottom = surfaceDesc->Height;
-    }
-}
-
-RECT D3D9Grabber::getEffectiveRect(QList<GrabWidget *> &widgets)
-{
-    RECT result = {0,0,0,0};
-    if (widgets.size() > 0)
-    {
-        GrabWidget * widget = widgets[0];
-        result.left   = widget->x();
-        result.right  = widget->x() + widget->width();
-        result.top    = widget->y();
-        result.bottom = widget->y() + widget->height();
-        for(int i = 1; i < widgets.size(); i++) {
-            widget = widgets[i];
-            if (result.left > widget->x())
-                result.left = widget->x();
-            if (result.right < widget->x() + widget->width())
-                result.right = widget->x() + widget->width();
-            if (result.top > widget->y())
-                result.top = widget->y();
-            if (result.bottom < widget->y() + widget->height())
-                result.bottom = widget->y() + widget->height();
-        }
-    }
-    return result;
-}
-
-BYTE * D3D9Grabber::getImageData(BYTE * buf, RECT &rect)
-{
-    D3DLOCKED_RECT blockedRect;
-    D3DSURFACE_DESC surfaceDesc;
-    HRESULT result;
-
-    m_d3Device->GetFrontBufferData(0, m_surface);
-    result = m_surface->LockRect(&blockedRect, &rect, D3DLOCK_READONLY);
-    if (result != D3D_OK) {
-        DEBUG_LOW_LEVEL << "Result not OK";
-    }
-    m_surface->GetDesc(&surfaceDesc);
-//    kopiowanie UpdateSurface
-    CopyMemory(buf, blockedRect.pBits, getBufLength(rect));
-
-    m_surface->UnlockRect();
-    return buf;
-}
-
-QRgb D3D9Grabber::getColor(int x, int y, int width, int height)
-{
-    DEBUG_HIGH_LEVEL << Q_FUNC_INFO
-                     << "x y w h:" << x << y << width << height;
-
-    if (m_buf == NULL)
-    {
-        qCritical() << Q_FUNC_INFO << "m_buf == NULL";
-        return 0;
-    }
-
-    // Convert coordinates from "Main" desktop coord-system to capture-monitor coord-system
-    x -= m_rect.left;
-    y -= m_rect.top;
-
-    // Ignore part of LED widget which out of screen
-    if( x < 0 ) {
-        width  += x;  /* reduce width  */
-        x = 0;
-    }
-    if( y < 0 ) {
-        height += y;  /* reduce height */
-        y = 0;
-    }
-    int screenWidth = m_rect.right - m_rect.left;
-    int screenHeight = m_rect.bottom - m_rect.top;
-    if( x + width  > screenWidth  ) width  -= (x + width ) - screenWidth;
-    if( y + height > screenHeight ) height -= (y + height) - screenHeight;
-
-    //calculate aligned width (align by 4 pixels)
-    width = width - (width % 4);
-
-    if(width < 0 || height < 0){
-        qWarning() << Q_FUNC_INFO << "width < 0 || height < 0:" << width << height;
-
-        // width and height can't be negative
-        return 0x000000;
-    }
-
-    unsigned count = 0; // count the amount of pixels taken into account
-    unsigned endIndex = (screenWidth * (y + height) + x + width) * BYTES_PER_PIXEL;
-    register unsigned index = (screenWidth * y + x) * BYTES_PER_PIXEL; // index of the selected pixel in pbPixelsBuff
-    register unsigned r = 0, g = 0, b = 0;
-    while (index < endIndex - width * BYTES_PER_PIXEL) {
-        for(int i = 0; i < width; i += 4) {
-            b += m_buf[index]     + m_buf[index + 4] + m_buf[index + 8 ] + m_buf[index + 12];
-            g += m_buf[index + 1] + m_buf[index + 5] + m_buf[index + 9 ] + m_buf[index + 13];
-            r += m_buf[index + 2] + m_buf[index + 6] + m_buf[index + 10] + m_buf[index + 14];
-
-            count+=4;
-            index += BYTES_PER_PIXEL * 4;
-        }
-
-        index += (screenWidth - width) * BYTES_PER_PIXEL;
-    }
-
-    if( count != 0 ){
-        r = (unsigned)round((double) r / count) & 0xff;
-        g = (unsigned)round((double) g / count) & 0xff;
-        b = (unsigned)round((double) b / count) & 0xff;
-    }
-
-    QRgb result = qRgb(r, g, b);
-
-    DEBUG_HIGH_LEVEL << Q_FUNC_INFO << "QRgb result =" << hex << result;
-
-    return result;
-}
-
-#endif // D3D9_GRAB_SUPPORT
+/*
+ * D3D9Grabber.cpp
+ *
+ *  Created on: 19.09.2011
+ *     Project: Lightpack
+ *
+ *  Copyright (c) 2011 Timur Sattarov
+ *
+ *  Lightpack is a USB content-driving ambient lighting system
+ *
+ *  Lightpack is free software: you can redistribute it and/or modify
+ *  it under the terms of the GNU General Public License as published by
+ *  the Free Software Foundation, either version 2 of the License, or
+ *  (at your option) any later version.
+ *
+ *  Lightpack is distributed in the hope that it will be useful,
+ *  but WITHOUT ANY WARRANTY; without even the implied warranty of
+ *  MERCHANTABILITY or FITNESS FOR A PARTICULAR PURPOSE.  See the
+ *  GNU General Public License for more details.
+ *
+ *  You should have received a copy of the GNU General Public License
+ *  along with this program.  If not, see <http://www.gnu.org/licenses/>.
+ *
+ */
+
+#include "D3D9Grabber.hpp"
+#include <QApplication>
+#include <qdesktopwidget.h>
+
+#ifdef D3D9_GRAB_SUPPORT
+
+#include "debug.h"
+#include "cmath"
+#define BYTES_PER_PIXEL 4
+
+D3D9Grabber::D3D9Grabber() : m_d3D(NULL), m_d3Device(NULL), m_surface(NULL)
+{
+    DEBUG_LOW_LEVEL << Q_FUNC_INFO;
+
+    if ((m_d3D = Direct3DCreate9(D3D_SDK_VERSION)) == NULL)
+    {
+        DEBUG_LOW_LEVEL << "Cannot create Direct3D9 interface (Direct3DCreate9)";
+        return;
+    }
+
+    if (FAILED(m_d3D->GetAdapterDisplayMode(D3DADAPTER_DEFAULT, &m_displayMode)))
+    {
+        DEBUG_LOW_LEVEL << "Cannot get display mode for Direct3D9 (GetAdapterDisplayMode)";
+        return;
+    }
+
+    HWND hWnd = GetDesktopWindow(); // todo
+
+    m_bufLength = 0;
+
+    ZeroMemory(&m_presentParams, sizeof(D3DPRESENT_PARAMETERS));
+    m_presentParams.Windowed = true;
+    m_presentParams.hDeviceWindow = hWnd;
+    m_presentParams.BackBufferFormat = m_displayMode.Format;
+    m_presentParams.BackBufferHeight = m_displayMode.Height;
+    m_presentParams.BackBufferWidth = m_displayMode.Width;
+    m_presentParams.MultiSampleType = D3DMULTISAMPLE_NONE;
+    m_presentParams.SwapEffect = D3DSWAPEFFECT_DISCARD;
+    //m_presentParams.Flags = D3DPRESENTFLAG_LOCKABLE_BACKBUFFER; todo
+    //m_presentParams.PresentationInterval = D3DPRESENT_INTERVAL_DEFAULT;
+
+    if (FAILED(m_d3D->CreateDevice(
+        D3DADAPTER_DEFAULT,
+        D3DDEVTYPE_HAL,
+        hWnd,
+        D3DCREATE_SOFTWARE_VERTEXPROCESSING,
+        &m_presentParams,
+        &m_d3Device)))
+    {
+        DEBUG_LOW_LEVEL << "Cannot create device for Direct3D9 (CreateDevice)";
+        return;
+    }
+
+    if (FAILED(m_d3Device->CreateOffscreenPlainSurface(
+        m_displayMode.Width,
+        m_displayMode.Height,
+        D3DFMT_A8R8G8B8,
+        D3DPOOL_SYSTEMMEM,
+        &m_surface,
+        NULL)))
+    {
+        DEBUG_LOW_LEVEL << "Cannot create offscreen surface for Direct3D9 (CreateOffscreenPlainSurface)";
+        return;
+    }
+}
+
+// todo move body to clear method
+D3D9Grabber::~D3D9Grabber()
+{
+    DEBUG_LOW_LEVEL << Q_FUNC_INFO;
+    if (m_surface != NULL)
+    {
+        m_surface->Release();
+        m_surface = NULL;
+    }
+
+    if (m_d3Device != NULL)
+    {
+        m_d3Device->Release();
+        m_d3Device = NULL;
+    }
+
+    if (m_d3D != NULL)
+    {
+        m_d3D->Release();
+        m_d3D = NULL;
+    }
+
+    if (m_buf != NULL)
+    {
+        free(m_buf);
+    }
+}
+
+const char * D3D9Grabber::getName()
+{
+    return "D3D9Grabber";
+}
+
+int D3D9Grabber::getBufLength(const RECT &rect)
+{
+    return (rect.right - rect.left) * (rect.bottom - rect.top) * BYTES_PER_PIXEL;
+}
+
+QList<QRgb> D3D9Grabber::grabWidgetsColors(QList<GrabWidget *> &widgets)
+{
+    D3DSURFACE_DESC surfaceDesc;
+    QList<QRgb> result;
+    m_rect = getEffectiveRect(widgets);
+    m_surface->GetDesc(&surfaceDesc);
+    clipRect(&m_rect, &surfaceDesc);
+    int bufLengthNeeded = getBufLength(m_rect);
+    if (bufLengthNeeded > m_bufLength)
+    {
+        if(m_buf != NULL)
+            free(m_buf);
+        m_buf = (BYTE *)malloc(bufLengthNeeded);
+        m_bufLength = bufLengthNeeded;
+    }
+    getImageData(m_buf, m_rect);
+    for(int i = 0; i < widgets.size(); i++)
+    {
+        GrabWidget * widget = widgets[i];
+        result.append(getColor(widget->x(), widget->y(), widget->width(), widget->height()));
+    }
+    return result;
+}
+
+void D3D9Grabber::clipRect(RECT *rect, D3DSURFACE_DESC *surfaceDesc) {
+    if (rect->left < 0) {
+        rect->left = 0;
+    }
+    if (rect->right > surfaceDesc->Width) {
+        rect->right = surfaceDesc->Width;
+    }
+    if (rect->top < 0) {
+        rect->top = 0;
+    }
+
+    if (rect->bottom > surfaceDesc->Height) {
+        rect->bottom = surfaceDesc->Height;
+    }
+}
+
+RECT D3D9Grabber::getEffectiveRect(QList<GrabWidget *> &widgets)
+{
+    RECT result = {0,0,0,0};
+    if (widgets.size() > 0)
+    {
+        GrabWidget * widget = widgets[0];
+        result.left   = widget->x();
+        result.right  = widget->x() + widget->width();
+        result.top    = widget->y();
+        result.bottom = widget->y() + widget->height();
+        for(int i = 1; i < widgets.size(); i++) {
+            widget = widgets[i];
+            if (result.left > widget->x())
+                result.left = widget->x();
+            if (result.right < widget->x() + widget->width())
+                result.right = widget->x() + widget->width();
+            if (result.top > widget->y())
+                result.top = widget->y();
+            if (result.bottom < widget->y() + widget->height())
+                result.bottom = widget->y() + widget->height();
+        }
+    }
+    return result;
+}
+
+BYTE * D3D9Grabber::getImageData(BYTE * buf, RECT &rect)
+{
+    D3DLOCKED_RECT blockedRect;
+    D3DSURFACE_DESC surfaceDesc;
+    HRESULT result;
+
+    m_d3Device->GetFrontBufferData(0, m_surface);
+    result = m_surface->LockRect(&blockedRect, &rect, D3DLOCK_READONLY);
+    if (result != D3D_OK) {
+        DEBUG_LOW_LEVEL << "Result not OK";
+    }
+    m_surface->GetDesc(&surfaceDesc);
+//    kopiowanie UpdateSurface
+    CopyMemory(buf, blockedRect.pBits, getBufLength(rect));
+
+    m_surface->UnlockRect();
+    return buf;
+}
+
+QRgb D3D9Grabber::getColor(int x, int y, int width, int height)
+{
+    DEBUG_HIGH_LEVEL << Q_FUNC_INFO
+                     << "x y w h:" << x << y << width << height;
+
+    if (m_buf == NULL)
+    {
+        qCritical() << Q_FUNC_INFO << "m_buf == NULL";
+        return 0;
+    }
+
+    // Convert coordinates from "Main" desktop coord-system to capture-monitor coord-system
+    x -= m_rect.left;
+    y -= m_rect.top;
+
+    // Ignore part of LED widget which out of screen
+    if( x < 0 ) {
+        width  += x;  /* reduce width  */
+        x = 0;
+    }
+    if( y < 0 ) {
+        height += y;  /* reduce height */
+        y = 0;
+    }
+    int screenWidth = m_rect.right - m_rect.left;
+    int screenHeight = m_rect.bottom - m_rect.top;
+    if( x + width  > screenWidth  ) width  -= (x + width ) - screenWidth;
+    if( y + height > screenHeight ) height -= (y + height) - screenHeight;
+
+    //calculate aligned width (align by 4 pixels)
+    width = width - (width % 4);
+
+    if(width < 0 || height < 0){
+        qWarning() << Q_FUNC_INFO << "width < 0 || height < 0:" << width << height;
+
+        // width and height can't be negative
+        return 0x000000;
+    }
+
+    unsigned count = 0; // count the amount of pixels taken into account
+    unsigned endIndex = (screenWidth * (y + height) + x + width) * BYTES_PER_PIXEL;
+    register unsigned index = (screenWidth * y + x) * BYTES_PER_PIXEL; // index of the selected pixel in pbPixelsBuff
+    register unsigned r = 0, g = 0, b = 0;
+    while (index < endIndex - width * BYTES_PER_PIXEL) {
+        for(int i = 0; i < width; i += 4) {
+            b += m_buf[index]     + m_buf[index + 4] + m_buf[index + 8 ] + m_buf[index + 12];
+            g += m_buf[index + 1] + m_buf[index + 5] + m_buf[index + 9 ] + m_buf[index + 13];
+            r += m_buf[index + 2] + m_buf[index + 6] + m_buf[index + 10] + m_buf[index + 14];
+
+            count+=4;
+            index += BYTES_PER_PIXEL * 4;
+        }
+
+        index += (screenWidth - width) * BYTES_PER_PIXEL;
+    }
+
+    if( count != 0 ){
+        r = (unsigned)round((double) r / count) & 0xff;
+        g = (unsigned)round((double) g / count) & 0xff;
+        b = (unsigned)round((double) b / count) & 0xff;
+    }
+
+    QRgb result = qRgb(r, g, b);
+
+    DEBUG_HIGH_LEVEL << Q_FUNC_INFO << "QRgb result =" << hex << result;
+
+    return result;
+}
+
+#endif // D3D9_GRAB_SUPPORT